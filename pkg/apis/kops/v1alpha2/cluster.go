/*
Copyright 2016 The Kubernetes Authors.

Licensed under the Apache License, Version 2.0 (the "License");
you may not use this file except in compliance with the License.
You may obtain a copy of the License at

    http://www.apache.org/licenses/LICENSE-2.0

Unless required by applicable law or agreed to in writing, software
distributed under the License is distributed on an "AS IS" BASIS,
WITHOUT WARRANTIES OR CONDITIONS OF ANY KIND, either express or implied.
See the License for the specific language governing permissions and
limitations under the License.
*/

package v1alpha2

import (
	metav1 "k8s.io/apimachinery/pkg/apis/meta/v1"
)

// +genclient
// +k8s:deepcopy-gen:interfaces=k8s.io/apimachinery/pkg/runtime.Object

type Cluster struct {
	metav1.TypeMeta   `json:",inline"`
	metav1.ObjectMeta `json:"metadata,omitempty"`

	Spec ClusterSpec `json:"spec,omitempty"`
}

// +k8s:deepcopy-gen:interfaces=k8s.io/apimachinery/pkg/runtime.Object

// ClusterList is a list of clusters
type ClusterList struct {
	metav1.TypeMeta `json:",inline"`
	metav1.ListMeta `json:"metadata,omitempty"`

	Items []Cluster `json:"items"`
}

// ClusterSpec defines the configuration for a cluster
type ClusterSpec struct {
	// The Channel we are following
	Channel string `json:"channel,omitempty"`
	// Additional addons that should be installed on the cluster
	Addons []AddonSpec `json:"addons,omitempty"`
	// ConfigBase is the path where we store configuration for the cluster
	// This might be different that the location when the cluster spec itself is stored,
	// both because this must be accessible to the cluster,
	// and because it might be on a different cloud or storage system (etcd vs S3)
	ConfigBase string `json:"configBase,omitempty"`
	// The CloudProvider to use (aws or gce)
	CloudProvider string `json:"cloudProvider,omitempty"`
	// The version of kubernetes to install (optional, and can be a "spec" like stable)
	KubernetesVersion string `json:"kubernetesVersion,omitempty"`
	// Configuration of subnets we are targeting
	Subnets []ClusterSubnetSpec `json:"subnets,omitempty"`
	// Project is the cloud project we should use, required on GCE
	Project string `json:"project,omitempty"`
	// MasterPublicName is the external DNS name for the master nodes
	MasterPublicName string `json:"masterPublicName,omitempty"`
	// MasterInternalName is the internal DNS name for the master nodes
	MasterInternalName string `json:"masterInternalName,omitempty"`
	// NetworkCIDR is the CIDR used for the AWS VPC / GCE Network, or otherwise allocated to k8s
	// This is a real CIDR, not the internal k8s network
	// On AWS, it maps to the VPC CIDR.  It is not required on GCE.
	NetworkCIDR string `json:"networkCIDR,omitempty"`
	// AdditionalNetworkCIDRs is a list of additional CIDR used for the AWS VPC
	// or otherwise allocated to k8s. This is a real CIDR, not the internal k8s network
	// On AWS, it maps to any additional CIDRs added to a VPC.
	AdditionalNetworkCIDRs []string `json:"additionalNetworkCIDRs,omitempty"`
	// NetworkID is an identifier of a network, if we want to reuse/share an existing network (e.g. an AWS VPC)
	NetworkID string `json:"networkID,omitempty"`
	// Topology defines the type of network topology to use on the cluster - default public
	// This is heavily weighted towards AWS for the time being, but should also be agnostic enough
	// to port out to GCE later if needed
	Topology *TopologySpec `json:"topology,omitempty"`
	// SecretStore is the VFS path to where secrets are stored
	SecretStore string `json:"secretStore,omitempty"`
	// KeyStore is the VFS path to where SSL keys and certificates are stored
	KeyStore string `json:"keyStore,omitempty"`
	// ConfigStore is the VFS path to where the configuration (Cluster, InstanceGroups etc) is stored
	ConfigStore string `json:"configStore,omitempty"`
	// DNSZone is the DNS zone we should use when configuring DNS
	// This is because some clouds let us define a managed zone foo.bar, and then have
	// kubernetes.dev.foo.bar, without needing to define dev.foo.bar as a hosted zone.
	// DNSZone will probably be a suffix of the MasterPublicName and MasterInternalName
	// Note that DNSZone can either by the host name of the zone (containing dots),
	// or can be an identifier for the zone.
	DNSZone string `json:"dnsZone,omitempty"`
	// AdditionalSANs adds additional Subject Alternate Names to apiserver cert that kops generates
	AdditionalSANs []string `json:"additionalSans,omitempty"`
	// ClusterDNSDomain is the suffix we use for internal DNS names (normally cluster.local)
	ClusterDNSDomain string `json:"clusterDNSDomain,omitempty"`
	// ServiceClusterIPRange is the CIDR, from the internal network, where we allocate IPs for services
	ServiceClusterIPRange string `json:"serviceClusterIPRange,omitempty"`
	//MasterIPRange                 string `json:",omitempty"`
	// NonMasqueradeCIDR is the CIDR for the internal k8s network (on which pods & services live)
	// It cannot overlap ServiceClusterIPRange
	NonMasqueradeCIDR string `json:"nonMasqueradeCIDR,omitempty"`
	// SSHAccess determines the permitted access to SSH
	// Currently only a single CIDR is supported (though a richer grammar could be added in future)
	SSHAccess []string `json:"sshAccess,omitempty"`
	// NodePortAccess is a list of the CIDRs that can access the node ports range (30000-32767).
	NodePortAccess []string `json:"nodePortAccess,omitempty"`
	// HTTPProxy defines connection information to support use of a private cluster behind an forward HTTP Proxy
	EgressProxy *EgressProxySpec `json:"egressProxy,omitempty"`
	// SSHKeyName specifies a preexisting SSH key to use
	SSHKeyName string `json:"sshKeyName,omitempty"`
	// KubernetesAPIAccess determines the permitted access to the API endpoints (master HTTPS)
	// Currently only a single CIDR is supported (though a richer grammar could be added in future)
	KubernetesAPIAccess []string `json:"kubernetesApiAccess,omitempty"`
	// IsolatesMasters determines whether we should lock down masters so that they are not on the pod network.
	// true is the kube-up behaviour, but it is very surprising: it means that daemonsets only work on the master
	// if they have hostNetwork=true.
	// false is now the default, and it will:
	//  * give the master a normal PodCIDR
	//  * run kube-proxy on the master
	//  * enable debugging handlers on the master, so kubectl logs works
	IsolateMasters *bool `json:"isolateMasters,omitempty"`
	// UpdatePolicy determines the policy for applying upgrades automatically.
	// Valid values:
	//   'external' do not apply updates automatically - they are applied manually or by an external system
	//   missing: default policy (currently OS security upgrades that do not require a reboot)
	UpdatePolicy *string `json:"updatePolicy,omitempty"`
	// Additional policies to add for roles
	AdditionalPolicies *map[string]string `json:"additionalPolicies,omitempty"`
	// A collection of files assets for deployed cluster wide
	FileAssets []FileAssetSpec `json:"fileAssets,omitempty"`
	// EtcdClusters stores the configuration for each cluster
	EtcdClusters []*EtcdClusterSpec `json:"etcdClusters,omitempty"`

	// Component configurations
	Docker                         *DockerConfig                 `json:"docker,omitempty"`
	KubeDNS                        *KubeDNSConfig                `json:"kubeDNS,omitempty"`
	KubeAPIServer                  *KubeAPIServerConfig          `json:"kubeAPIServer,omitempty"`
	KubeControllerManager          *KubeControllerManagerConfig  `json:"kubeControllerManager,omitempty"`
	ExternalCloudControllerManager *CloudControllerManagerConfig `json:"cloudControllerManager,omitempty"`
	KubeScheduler                  *KubeSchedulerConfig          `json:"kubeScheduler,omitempty"`
	KubeProxy                      *KubeProxyConfig              `json:"kubeProxy,omitempty"`
	Kubelet                        *KubeletConfigSpec            `json:"kubelet,omitempty"`
	MasterKubelet                  *KubeletConfigSpec            `json:"masterKubelet,omitempty"`
	CloudConfig                    *CloudConfiguration           `json:"cloudConfig,omitempty"`
	ExternalDNS                    *ExternalDNSConfig            `json:"externalDns,omitempty"`
	// Networking configuration
	Networking *NetworkingSpec `json:"networking,omitempty"`
	// API field controls how the API is exposed outside the cluster
	API *AccessSpec `json:"api,omitempty"`
	// Authentication field controls how the cluster is configured for authentication
	Authentication *AuthenticationSpec `json:"authentication,omitempty"`
	// Authorization field controls how the cluster is configured for authorization
	Authorization *AuthorizationSpec `json:"authorization,omitempty"`
	// NodeAuthorization defined the custom node authorization configuration
	NodeAuthorization *NodeAuthorizationSpec `json:"nodeAuthorization,omitempty"`
	// Tags for AWS resources
	CloudLabels map[string]string `json:"cloudLabels,omitempty"`
	// Hooks for custom actions e.g. on first installation
	Hooks []HookSpec `json:"hooks,omitempty"`
	// Alternative locations for files and containers
	Assets *Assets `json:"assets,omitempty"`
	// IAM field adds control over the IAM security policies applied to resources
	IAM *IAMSpec `json:"iam,omitempty"`
	// EncryptionConfig holds the encryption config
	EncryptionConfig *bool `json:"encryptionConfig,omitempty"`
	// Target allows for us to nest extra config for targets such as terraform
	Target *TargetSpec `json:"target,omitempty"`
}

// NodeAuthorizationSpec is used to node authorization
type NodeAuthorizationSpec struct {
	// NodeAuthorizer defined the configuration for the node authorizer
	NodeAuthorizer *NodeAuthorizerSpec `json:"nodeAuthorizer,omitempty"`
}

// NodeAuthorizerSpec defines the configuration for a node authorizer
type NodeAuthorizerSpec struct {
	// Authorizer is the authorizer to use
	Authorizer string `json:"authorizer,omitempty"`
	// Features is a series of authorizer features to enable or disable
	Features *[]string `json:"features,omitempty"`
	// Image is the location of container
	Image string `json:"image,omitempty"`
	// NodeURL is the node authorization service url
	NodeURL string `json:"nodeURL,omitempty"`
	// Port is the port the service is running on the master
	Port int `json:"port,omitempty"`
	// Timeout the max time for authorization request
	Timeout *metav1.Duration `json:"timeout,omitempty"`
	// TokenTTL is the max ttl for an issued token
	TokenTTL *metav1.Duration `json:"tokenTTL,omitempty"`
}

// AddonSpec defines an addon that we want to install in the cluster
type AddonSpec struct {
	// Manifest is a path to the manifest that defines the addon
	Manifest string `json:"manifest,omitempty"`
}

// FileAssetSpec defines the structure for a file asset
type FileAssetSpec struct {
	// Name is a shortened reference to the asset
	Name string `json:"name,omitempty"`
	// Path is the location this file should reside
	Path string `json:"path,omitempty"`
	// Roles is a list of roles the file asset should be applied, defaults to all
	Roles []InstanceGroupRole `json:"roles,omitempty"`
	// Content is the contents of the file
	Content string `json:"content,omitempty"`
	// IsBase64 indicates the contents is base64 encoded
	IsBase64 bool `json:"isBase64,omitempty"`
}

// Assets defined the privately hosted assets
type Assets struct {
	// ContainerRegistry is a url for to a docker registry
	ContainerRegistry *string `json:"containerRegistry,omitempty"`
	// FileRepository is the url for a private file serving repository
	FileRepository *string `json:"fileRepository,omitempty"`
	// ContainerProxy is a url for a pull-through proxy of a docker registry
	ContainerProxy *string `json:"containerProxy,omitempty"`
}

// IAMSpec adds control over the IAM security policies applied to resources
type IAMSpec struct {
	Legacy                 bool `json:"legacy"`
	AllowContainerRegistry bool `json:"allowContainerRegistry,omitempty"`
}

// HookSpec is a definition hook
type HookSpec struct {
	// Name is an optional name for the hook, otherwise the name is kops-hook-<index>
	Name string `json:"name,omitempty"`
	// Disabled indicates if you want the unit switched off
	Disabled bool `json:"disabled,omitempty"`
	// Roles is an optional list of roles the hook should be rolled out to, defaults to all
	Roles []InstanceGroupRole `json:"roles,omitempty"`
	// Requires is a series of systemd units the action requires
	Requires []string `json:"requires,omitempty"`
	// Before is a series of systemd units which this hook must run before
	Before []string `json:"before,omitempty"`
	// ExecContainer is the image itself
	ExecContainer *ExecContainerAction `json:"execContainer,omitempty"`
	// Manifest is a raw systemd unit file
	Manifest string `json:"manifest,omitempty"`
}

// ExecContainerAction defines an hood action
type ExecContainerAction struct {
	// Image is the docker image
	Image string `json:"image,omitempty" `
	// Command is the command supplied to the above image
	Command []string `json:"command,omitempty"`
	// Environment is a map of environment variables added to the hook
	Environment map[string]string `json:"environment,omitempty"`
}

type AuthenticationSpec struct {
	Kopeio *KopeioAuthenticationSpec `json:"kopeio,omitempty"`
	Aws    *AwsAuthenticationSpec    `json:"aws,omitempty"`
}

func (s *AuthenticationSpec) IsEmpty() bool {
	return s.Kopeio == nil && s.Aws == nil
}

type KopeioAuthenticationSpec struct {
}

type AwsAuthenticationSpec struct {
}

type AuthorizationSpec struct {
	AlwaysAllow *AlwaysAllowAuthorizationSpec `json:"alwaysAllow,omitempty"`
	RBAC        *RBACAuthorizationSpec        `json:"rbac,omitempty"`
}

func (s *AuthorizationSpec) IsEmpty() bool {
	return s.RBAC == nil && s.AlwaysAllow == nil
}

type RBACAuthorizationSpec struct {
}

type AlwaysAllowAuthorizationSpec struct {
}

// AccessSpec provides configuration details related to kubeapi dns and ELB access
type AccessSpec struct {
	// DNS will be used to provide config on kube-apiserver elb dns
	DNS *DNSAccessSpec `json:"dns,omitempty"`
	// LoadBalancer is the configuration for the kube-apiserver ELB
	LoadBalancer *LoadBalancerAccessSpec `json:"loadBalancer,omitempty"`
}

func (s *AccessSpec) IsEmpty() bool {
	return s.DNS == nil && s.LoadBalancer == nil
}

type DNSAccessSpec struct {
}

// LoadBalancerType string describes LoadBalancer types (public, internal)
type LoadBalancerType string

const (
	LoadBalancerTypePublic   LoadBalancerType = "Public"
	LoadBalancerTypeInternal LoadBalancerType = "Internal"
)

// LoadBalancerAccessSpec provides configuration details related to API LoadBalancer and its access
type LoadBalancerAccessSpec struct {
	Type                     LoadBalancerType `json:"type,omitempty"`
	IdleTimeoutSeconds       *int64           `json:"idleTimeoutSeconds,omitempty"`
	AdditionalSecurityGroups []string         `json:"additionalSecurityGroups,omitempty"`
<<<<<<< HEAD
	UseForInternalApi        bool             `json:"useForInternalApi,omitempty"`
=======
	SSLCertificate           string           `json:"sslCertificate,omitempty"`
>>>>>>> 76272d89
}

// KubeDNSConfig defines the kube dns configuration
type KubeDNSConfig struct {
	// CacheMaxSize is the maximum entries to keep in dnsmaq
	CacheMaxSize int `json:"cacheMaxSize,omitempty"`
	// CacheMaxConcurrent is the maximum number of concurrent queries for dnsmasq
	CacheMaxConcurrent int `json:"cacheMaxConcurrent,omitempty"`
	// Domain is the dns domain
	Domain string `json:"domain,omitempty"`
	// Image is the name of the docker image to run - @deprecated as this is now in the addon
	Image string `json:"image,omitempty"`
	// Replicas is the number of pod replicas - @deprecated as this is now in the addon, and controlled by autoscaler
	Replicas int `json:"replicas,omitempty"`
	// Provider indicates whether CoreDNS or kube-dns will be the default service discovery.
	Provider string `json:"provider,omitempty"`
	// ServerIP is the server ip
	ServerIP string `json:"serverIP,omitempty"`
	// StubDomains redirects a domains to another DNS service
	StubDomains map[string][]string `json:"stubDomains,omitempty"`
	// UpstreamNameservers sets the upstream nameservers for queries not on the cluster domain
	UpstreamNameservers []string `json:"upstreamNameservers,omitempty"`
}

// ExternalDNSConfig are options of the dns-controller
type ExternalDNSConfig struct {
	// Disable indicates we do not wish to run the dns-controller addon
	Disable bool `json:"disable,omitempty"`
	// WatchIngress indicates you want the dns-controller to watch and create dns entries for ingress resources
	WatchIngress *bool `json:"watchIngress,omitempty"`
	// WatchNamespace is namespace to watch, defaults to all (use to control whom can creates dns entries)
	WatchNamespace string `json:"watchNamespace,omitempty"`
}

// EtcdClusterSpec is the etcd cluster specification
type EtcdClusterSpec struct {
	// Name is the name of the etcd cluster (main, events etc)
	Name string `json:"name,omitempty"`
	// Members stores the configurations for each member of the cluster (including the data volume)
	Members []*EtcdMemberSpec `json:"etcdMembers,omitempty"`
	// EnableEtcdTLS indicates the etcd service should use TLS between peers and clients
	EnableEtcdTLS bool `json:"enableEtcdTLS,omitempty"`
	// EnableTLSAuth indicates client and peer TLS auth should be enforced
	EnableTLSAuth bool `json:"enableTLSAuth,omitempty"`
	// Version is the version of etcd to run i.e. 2.1.2, 3.0.17 etcd
	Version string `json:"version,omitempty"`
	// LeaderElectionTimeout is the time (in milliseconds) for an etcd leader election timeout
	LeaderElectionTimeout *metav1.Duration `json:"leaderElectionTimeout,omitempty"`
	// HeartbeatInterval is the time (in milliseconds) for an etcd heartbeat interval
	HeartbeatInterval *metav1.Duration `json:"heartbeatInterval,omitempty"`
	// Image is the etcd docker image to use. Setting this will ignore the Version specified.
	Image string `json:"image,omitempty"`
	// Backups describes how we do backups of etcd
	Backups *EtcdBackupSpec `json:"backups,omitempty"`
	// Manager describes the manager configuration
	Manager *EtcdManagerSpec `json:"manager,omitempty"`
}

// EtcdBackupSpec describes how we want to do backups of etcd
type EtcdBackupSpec struct {
	// BackupStore is the VFS path where we will read/write backup data
	BackupStore string `json:"backupStore,omitempty"`
	// Image is the etcd backup manager image to use.  Setting this will create a sidecar container in the etcd pod with the specified image.
	Image string `json:"image,omitempty"`
}

// EtcdManagerSpec describes how we configure the etcd manager
type EtcdManagerSpec struct {
	// Image is the etcd manager image to use.
	Image string `json:"image,omitempty"`
}

// EtcdMemberSpec is a specification for a etcd member
type EtcdMemberSpec struct {
	// Name is the name of the member within the etcd cluster
	Name string `json:"name,omitempty"`
	// InstanceGroup is the instanceGroup this volume is associated
	InstanceGroup *string `json:"instanceGroup,omitempty"`
	// VolumeType is the underlining cloud storage class
	VolumeType *string `json:"volumeType,omitempty"`
	// If volume type is io1, then we need to specify the number of Iops.
	VolumeIops *int32 `json:"volumeIops,omitempty"`
	// VolumeSize is the underlining cloud volume size
	VolumeSize *int32 `json:"volumeSize,omitempty"`
	// KmsKeyId is a AWS KMS ID used to encrypt the volume
	KmsKeyId *string `json:"kmsKeyId,omitempty"`
	// EncryptedVolume indicates you want to encrypt the volume
	EncryptedVolume *bool `json:"encryptedVolume,omitempty"`
}

// SubnetType string describes subnet types (public, private, utility)
type SubnetType string

const (
	SubnetTypePublic  SubnetType = "Public"
	SubnetTypePrivate SubnetType = "Private"
	SubnetTypeUtility SubnetType = "Utility"
)

type ClusterSubnetSpec struct {
	Name string `json:"name,omitempty"`

	// Zone is the zone the subnet is in, set for subnets that are zonally scoped
	Zone string `json:"zone,omitempty"`
	// Region is the region the subnet is in, set for subnets that are regionally scoped
	Region string `json:"region,omitempty"`

	CIDR string `json:"cidr,omitempty"`

	// ProviderID is the cloud provider id for the objects associated with the zone (the subnet on AWS)
	ProviderID string `json:"id,omitempty"`

	// Egress defines the method of traffic egress for this subnet
	Egress string `json:"egress,omitempty"`

	Type SubnetType `json:"type,omitempty"`
	// PublicIP to attach to NatGateway
	PublicIP string `json:"publicIP,omitempty"`
}

type EgressProxySpec struct {
	HTTPProxy     HTTPProxy `json:"httpProxy,omitempty"`
	ProxyExcludes string    `json:"excludes,omitempty"`
}

type HTTPProxy struct {
	Host string `json:"host,omitempty"`
	Port int    `json:"port,omitempty"`

	// TODO #3070
	// User     string `json:"user,omitempty"`
	// Password string `json:"password,omitempty"`
}

// TargetSpec allows for specifying target config in an extensible way
type TargetSpec struct {
	Terraform *TerraformSpec `json:"terraform,omitempty"`
}

func (t *TargetSpec) IsEmpty() bool {
	return t.Terraform == nil
}

// TerraformSpec allows us to specify terraform config in an extensible way
type TerraformSpec struct {
	// ProviderExtraConfig contains key/value pairs to add to the rendered terraform "provider" block
	ProviderExtraConfig *map[string]string `json:"providerExtraConfig,omitempty"`
}

func (t *TerraformSpec) IsEmpty() bool {
	return t.ProviderExtraConfig == nil
}<|MERGE_RESOLUTION|>--- conflicted
+++ resolved
@@ -314,11 +314,8 @@
 	Type                     LoadBalancerType `json:"type,omitempty"`
 	IdleTimeoutSeconds       *int64           `json:"idleTimeoutSeconds,omitempty"`
 	AdditionalSecurityGroups []string         `json:"additionalSecurityGroups,omitempty"`
-<<<<<<< HEAD
 	UseForInternalApi        bool             `json:"useForInternalApi,omitempty"`
-=======
 	SSLCertificate           string           `json:"sslCertificate,omitempty"`
->>>>>>> 76272d89
 }
 
 // KubeDNSConfig defines the kube dns configuration
